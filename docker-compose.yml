version: '3'

services:
  redis-master:
    image: redis
    container_name: redis-master
    ports:
      - "6379:6379"
    restart: always
    command: redis-server --appendonly yes
<<<<<<< HEAD
=======
#    volumes:
#      - ./redisdata:/data

  cubequery-worker:
    build: 
      context: .
      dockerfile: worker.Dockerfile
    image: cubequery_worker:latest
    environment:
      - REDIS_URL=redis://redis-master:6379/
      - APP_RESULT_DIR=/data/
    restart: always
>>>>>>> a6044701
    volumes:
      - ./redisdata:/data

#  cubequery-worker:
#    build: ./worker.Dockerfile
#    image: cubequery_worker:latest
#    environment:
#      - REDIS_URL=redis://redis-master:6379/
#      - APP_RESULT_DIR=/data/
#    restart: always
#    volumes:
#      - ./outputdata:/data

  cubequery-server:
    build: 
      context: .
      dockerfile: server.Dockerfile
    image: cubequery_server:latest
    restart: always
    environment:
      - REDIS_URL=redis://redis-master:6379/
      - APP_DEBUG=False
      - APP_RESULT_DIR=/data/
    ports:
      - "5000:5000"
    volumes:
      - ./outputdata:/data
<|MERGE_RESOLUTION|>--- conflicted
+++ resolved
@@ -1,52 +1,48 @@
-version: '3'
-
-services:
-  redis-master:
-    image: redis
-    container_name: redis-master
-    ports:
-      - "6379:6379"
-    restart: always
-    command: redis-server --appendonly yes
-<<<<<<< HEAD
-=======
-#    volumes:
-#      - ./redisdata:/data
-
-  cubequery-worker:
-    build: 
-      context: .
-      dockerfile: worker.Dockerfile
-    image: cubequery_worker:latest
-    environment:
-      - REDIS_URL=redis://redis-master:6379/
-      - APP_RESULT_DIR=/data/
-    restart: always
->>>>>>> a6044701
-    volumes:
-      - ./redisdata:/data
-
-#  cubequery-worker:
-#    build: ./worker.Dockerfile
-#    image: cubequery_worker:latest
-#    environment:
-#      - REDIS_URL=redis://redis-master:6379/
-#      - APP_RESULT_DIR=/data/
-#    restart: always
-#    volumes:
-#      - ./outputdata:/data
-
-  cubequery-server:
-    build: 
-      context: .
-      dockerfile: server.Dockerfile
-    image: cubequery_server:latest
-    restart: always
-    environment:
-      - REDIS_URL=redis://redis-master:6379/
-      - APP_DEBUG=False
-      - APP_RESULT_DIR=/data/
-    ports:
-      - "5000:5000"
-    volumes:
-      - ./outputdata:/data
+version: '3'
+
+services:
+  redis-master:
+    image: redis
+    container_name: redis-master
+    ports:
+      - "6379:6379"
+    restart: always
+    command: redis-server --appendonly yes
+/redisdata:/data
+
+  cubequery-worker:
+    build: 
+      context: .
+      dockerfile: worker.Dockerfile
+    image: cubequery_worker:latest
+    environment:
+      - REDIS_URL=redis://redis-master:6379/
+      - APP_RESULT_DIR=/data/
+    restart: always
+    volumes:
+      - ./redisdata:/data
+
+#  cubequery-worker:
+#    build: ./worker.Dockerfile
+#    image: cubequery_worker:latest
+#    environment:
+#      - REDIS_URL=redis://redis-master:6379/
+#      - APP_RESULT_DIR=/data/
+#    restart: always
+#    volumes:
+#      - ./outputdata:/data
+
+  cubequery-server:
+    build: 
+      context: .
+      dockerfile: server.Dockerfile
+    image: cubequery_server:latest
+    restart: always
+    environment:
+      - REDIS_URL=redis://redis-master:6379/
+      - APP_DEBUG=False
+      - APP_RESULT_DIR=/data/
+    ports:
+      - "5000:5000"
+    volumes:
+      - ./outputdata:/data